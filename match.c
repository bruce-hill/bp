--- conflicted
+++ resolved
@@ -267,44 +267,24 @@
     pat_t *first = first_pat(ctx->defs, pat);
 
     // Performance optimization: if the pattern starts with a string literal,
-<<<<<<< HEAD
-    // we can just rely on the highly optimized strstr()/strcasestr()
-    // implementations to skip past areas where we know we won't find a match.
-    if (!skip && first->type == BP_STRING) {
-        for (size_t i = 0; i < first->min_matchlen; i++)
-            if (first->args.string[i] == '\0')
-                goto pattern_search;
-        char *tmp = strndup(first->args.string, first->min_matchlen);
-        char *found = (ctx->ignorecase ? strcasestr : strstr)(str, tmp);
-        if (found)
-            str = found;
-        else
-            str += strlen(str); // Use += strlen here instead of ctx->end to handle files with NULL bytes
-        free(tmp);
-    }
-
-  pattern_search:
-    if (str > ctx->end) return NULL;
-=======
     // we can just rely on the highly optimized memmem() implementation to skip
     // past areas where we know we won't find a match.
     if (!skip && first->type == BP_STRING && first->min_matchlen > 0) {
-        if (ignorecase) {
+        if (ctx->ignorecase) {
             char c1 = first->args.string[0];
-            char *upper = memchr(str, toupper(c1), (size_t)(str - f->end));
-            char *lower = isalpha(c1) ? memchr(str, tolower(c1), (size_t)(str - f->end)) : NULL;
+            char *upper = memchr(str, toupper(c1), (size_t)(str - ctx->end));
+            char *lower = isalpha(c1) ? memchr(str, tolower(c1), (size_t)(str - ctx->end)) : NULL;
             if (upper && lower)
                 str = upper < lower ? upper : lower;
             else if (upper) str = upper;
             else if (lower) str = lower;
         } else {
-            char *found = memmem(str, (size_t)(f->end - str), first->args.string, first->min_matchlen);
-            str = found ? found : f->end;
-        }
-    }
-
-    if (str > f->end) return NULL;
->>>>>>> 6ab22ad6
+            char *found = memmem(str, (size_t)(ctx->end - str), first->args.string, first->min_matchlen);
+            str = found ? found : ctx->end;
+        }
+    }
+
+    if (str > ctx->end) return NULL;
 
     do {
         match_t *m = match(ctx, str, pat);
@@ -373,13 +353,8 @@
             new_match(ctx->defs, pat, str, str, NULL) : NULL;
     }
     case BP_STRING: {
-<<<<<<< HEAD
         if (&str[pat->min_matchlen] > ctx->end) return NULL;
-        if (pat->min_matchlen > 0 && (ctx->ignorecase ? memicmp : memcmp)(str, pat->args.string, pat->min_matchlen) != 0)
-=======
-        if (&str[pat->min_matchlen] > f->end) return NULL;
-        if (pat->min_matchlen > 0 && (ignorecase ? strncasecmp : strncmp)(str, pat->args.string, pat->min_matchlen) != 0)
->>>>>>> 6ab22ad6
+        if (pat->min_matchlen > 0 && (ctx->ignorecase ? strncasecmp : strncmp)(str, pat->args.string, pat->min_matchlen) != 0)
             return NULL;
         return new_match(ctx->defs, pat, str, str + pat->min_matchlen, NULL);
     }
